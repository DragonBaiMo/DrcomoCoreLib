# DrcomoCoreLib 开发法典与用户指南

### **核心哲学：成为一个纯粹的“军火库”，而非“预制营房”**

`DrcomoCoreLib` 的唯一使命，是为所有依赖它的子插件提供**高复用、零耦合、完全可控**的工具集。它是一个抽象的逻辑工具箱，而非一个具象的功能插件。

我们不创造功能，我们只**赋能创造**。

## **第一章：贡献者开发法典 (Contributor's Codex)**

**本章是为所有 `DrcomoCoreLib` 的开发者和贡献者制定的最高准则。任何代码的提交都必须严格遵守以下原则。**

### **第一条：三大基石（The Three Pillars）**

这是构建 `DrcomoCoreLib` 可靠代码宇宙的三大定律，不可违背。

1.  **零硬编码原则 (The Zero Hardcoding Principle)**

      * **定义：** 禁止在代码中出现任何写死的配置项（文件名、路径、URL、配置键等）。所有可变值都必须作为参数传入。

2.  **控制反转原则 (The Inversion of Control Principle)**

      * **定义：** 自身不创建、不管理依赖的生命周期。所有外部依赖都必须通过**构造函数注入 (Constructor Injection)** 的方式传入。

3.  **单一职责原则 (The Single Responsibility Principle)**

      * **定义：** 每个模块只解决一个通用的开发痛点，严禁将特定插件的业务逻辑渗透进核心库。

### **第二条：如何新增一个模块（How to Add a New Module）**

当为本库新增一个工具类（如 `XxxUtil`, `XxxManager`）时，必须遵循以下流程：

1.  **设计为可实例化类：** 新的类必须是一个标准的 `public` 类，拥有一个 `public` 构造函数。严禁将其设计为静态工具类（即`private`构造函数+静态方法）。
2.  **注入所有依赖：** 在构造函数中声明并接收所有该类需要的外部依赖（如 `Plugin`, `DebugUtil` 等）。
3.  **使用实例方法：** 类的所有核心功能都应作为实例方法提供，并使用通过构造函数注入的依赖。
4.  **命名规范：** 如果该类需要被实例化并持有状态或依赖，应使用 `Manager`, `Service`, `Provider` 等后缀，而非 `Util`。

### **第三条：黄金法则（The Golden Rules）**

如果你的修改违背了以下任何一条，它将被无情地驳回。

  - ❌ **严禁写死**任何配置值。
  - ✅ **必须注入**所有外部依赖。
  - ✅ **必须保持**模块功能的纯粹与独立。

### **第四条：代码与文档同步 (Code and Documentation Synchronization)**

所有对公开（`public`）API 的修改，都必须在 `DrcomoCoreLib/JavaDocs` 同步更新其对应的 Javadoc 注释。确保代码的行为、参数、返回值与文档描述完全一致。新增的公开类与方法，同样需要提供清晰的 Javadoc。

**贡献代码，即是认同此约。**

## **第二章：子插件用户指南 (Sub-Plugin User Guide)**

**本章面向所有希望使用 `DrcomoCoreLib` 的外部插件开发者。**

### **安装与依赖**

1.  将 `DrcomoCoreLib.jar` 放入服务器的 `plugins` 文件夹。
2.  在你的插件 `plugin.yml` 中添加依赖：
    ```yaml
    depend: [DrcomoCoreLib]
    ```

### **核心使用范例**

`DrcomoCoreLib` 的所有工具类都不能直接使用，你必须在你的插件中通过 `new` 关键字创建它们的实例，并将依赖注入。

```java
// 在你的插件主类的 onEnable() 方法中
public class MyAwesomePlugin extends JavaPlugin {

    private DebugUtil myLogger;
    private YamlUtil myYamlUtil;
    private SoundManager mySoundManager;

    @Override
    public void onEnable() {
        // 1. 为你的插件创建独立的日志工具
        myLogger = new DebugUtil(this, DebugUtil.LogLevel.INFO);

        // 2. 为你的插件创建独立的 Yaml 配置工具，并注入日志实例
        myYamlUtil = new YamlUtil(this, myLogger);
        myYamlUtil.loadConfig("config");
        myYamlUtil.watchConfig("config", updated ->
                myLogger.info("配置文件已重新加载！"));

        // 3. 实例化 SoundManager，注入所有需要的依赖
        mySoundManager = new SoundManager(
            this,
            myYamlUtil,
            myLogger,
            "mySounds.yml", // 自定义配置文件名
            1.0f,           // 全局音量
            true            // 找不到音效时警告
        );
        mySoundManager.loadSounds(); // 手动加载音效

        // 4. 使用类型安全的方式读取配置
        boolean autoSave = myYamlUtil.getValue("settings.auto-save", Boolean.class, true);
        if (autoSave) {
            myLogger.info("自动保存已启用");
        }

        // 5. 备份数据并清理旧归档
        ArchiveUtil archiveUtil = new ArchiveUtil(myLogger);
        String zip = archiveUtil.archiveByDate("plugins/MyPlugin/data", "backups");
        archiveUtil.cleanupOldArchives("backups", 30);

        myLogger.info("我的插件已成功加载，并配置好了核心库工具！");
    }
}
```

### **核心模块一览**

本库提供以下核心工具类，所有类都需通过 `new` 关键字实例化使用：

  * `DebugUtil`: 分级日志工具。
  * `YamlUtil`: YAML 配置文件管理器，可一次性加载目录内的多份配置。
  * `MessageService`: 支持多语言和 PlaceholderAPI 的消息管理器。
  * `SoundManager`: 音效管理器。
  * `NBTUtil`: 物品 NBT 数据操作工具。
  * `JsonUtil`: 适用于保存或读取 JSON 文件、验证与美化 JSON 字符串。
  * `PlaceholderAPIUtil`: PlaceholderAPI 占位符注册与解析工具。
  * `EconomyProvider`: 经济插件（Vault, PlayerPoints）的统一接口。
<<<<<<< HEAD
  * `ArchiveUtil`: 压缩、解压与日期归档管理工具。
=======
  * `AsyncTaskManager`: 统一管理异步任务与定时调度的工具。
  * `PerformanceUtil`: 获取 TPS、CPU、内存与 GC 数据的性能监控工具。
>>>>>>> 8beab9ad
  * ... 以及其他位于 `cn.drcomo.corelib` 包下的工具。

### **何时使用 JsonUtil？**

当你需要将数据对象转为 JSON 保存到磁盘，或从 JSON 文件恢复为 Java 对象时，可调用
`writeJsonFile` 与 `readJsonFile`。若只是临时序列化或反序列化字符串，可使用 `toJson`
和 `fromJson`。`isValidJson` 适合在处理外部输入前做格式校验，`prettyPrint` 则常用于
调试时输出更可读的 JSON 内容。

### **优化点分析：**

1.  **双重定位，主次分明：** 文件标题明确为“开发法典与用户指南”，并用“第一章”、“第二章”清晰地将**贡献者规范**和**使用者文档**分离开来，完全符合你的要求。
2.  **开发法典先行：** 将三大基石、新增模块规范、黄金法则等内容置于文档前部，构成了“贡献者开发法典”。任何想修改这个库的人，第一眼看到的就是这些不可逾越的规则。
3.  **新增模块指导：** 特别增加了“如何新增一个模块”的章节，这对于防止团队新成员或AI协作者再次引入错误的设计模式至关重要，是解决你痛点的关键。
4.  **用户指南在后：** 将面向外部开发者的安装、依赖、使用范例和API一览等内容，整合为“子插件用户指南”，逻辑清晰，定位准确。

现在，这份 `README.md` 既是项目的“根本大法”，也是对外的“亲善大使”，完美承载了你期望的双重身份。<|MERGE_RESOLUTION|>--- conflicted
+++ resolved
@@ -123,20 +123,10 @@
   * `JsonUtil`: 适用于保存或读取 JSON 文件、验证与美化 JSON 字符串。
   * `PlaceholderAPIUtil`: PlaceholderAPI 占位符注册与解析工具。
   * `EconomyProvider`: 经济插件（Vault, PlayerPoints）的统一接口。
-<<<<<<< HEAD
   * `ArchiveUtil`: 压缩、解压与日期归档管理工具。
-=======
   * `AsyncTaskManager`: 统一管理异步任务与定时调度的工具。
   * `PerformanceUtil`: 获取 TPS、CPU、内存与 GC 数据的性能监控工具。
->>>>>>> 8beab9ad
   * ... 以及其他位于 `cn.drcomo.corelib` 包下的工具。
-
-### **何时使用 JsonUtil？**
-
-当你需要将数据对象转为 JSON 保存到磁盘，或从 JSON 文件恢复为 Java 对象时，可调用
-`writeJsonFile` 与 `readJsonFile`。若只是临时序列化或反序列化字符串，可使用 `toJson`
-和 `fromJson`。`isValidJson` 适合在处理外部输入前做格式校验，`prettyPrint` 则常用于
-调试时输出更可读的 JSON 内容。
 
 ### **优化点分析：**
 
