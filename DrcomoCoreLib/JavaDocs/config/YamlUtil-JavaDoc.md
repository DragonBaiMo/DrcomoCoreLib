--- conflicted
+++ resolved
@@ -153,7 +153,6 @@
           * `fileName` (`String`): 文件名。
           * `path` (`String`): 路径。
 
-<<<<<<< HEAD
   * #### `watchConfig(String configName, Consumer<YamlConfiguration> onChange)`
 
       * **返回类型:** `void`
@@ -162,7 +161,7 @@
       * **参数说明:**
           * `configName` (`String`): 文件名（不含 `.yml`）。
           * `onChange` (`Consumer<YamlConfiguration>`): 变更后的回调，参数为最新配置。
-=======
+
   * #### `getValue(String path, Class<T> type, T defaultValue)`
 
       * **返回类型:** `<T>`
@@ -170,5 +169,4 @@
       * **参数说明:**
           * `path` (`String`): 配置路径。
           * `type` (`Class<T>`): 期望的类型，例如 `String.class`。
-          * `defaultValue` (`T`): 默认值。
->>>>>>> 4b6ad355
+          * `defaultValue` (`T`): 默认值。