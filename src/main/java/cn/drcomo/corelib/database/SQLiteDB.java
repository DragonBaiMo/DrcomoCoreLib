--- conflicted
+++ resolved
@@ -18,12 +18,9 @@
 import java.util.Map;
 import java.util.concurrent.CompletableFuture;
 import java.util.concurrent.CompletionException;
-<<<<<<< HEAD
 import java.util.concurrent.ConcurrentHashMap;
-=======
 import java.util.concurrent.Executor;
 import java.util.concurrent.ForkJoinPool;
->>>>>>> 1f09e08a
 import java.util.concurrent.atomic.AtomicLong;
 import java.util.function.Function;
 
@@ -45,16 +42,13 @@
     private final AtomicLong borrowedConnections = new AtomicLong();
     private final AtomicLong executedStatements = new AtomicLong();
     private final AtomicLong totalExecutionTime = new AtomicLong();
-<<<<<<< HEAD
     /**
      * 预编译语句缓存，键为 SQL 模板
      */
     private final Map<String, PreparedStatement> statementCache = new ConcurrentHashMap<>();
     private final AtomicLong cacheHits = new AtomicLong();
-=======
     /** 异步任务执行器，未设置时回退到 ForkJoinPool.commonPool */
     private Executor executor;
->>>>>>> 1f09e08a
 
     /**
      * 构造方法。
